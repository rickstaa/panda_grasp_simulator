"""This is the main Panda openai_ros gym environment. It provided all the methods
necessary for training an RL algorithm on the Panda robot.
"""

# Main python imports
import os
import sys
from collections import OrderedDict
import yaml
import numpy as np
from gym import utils
from gym import spaces

from panda_openai_sim.envs.robot_envs import PandaRobotEnv
from panda_openai_sim.extras import TargetMarker, SampleRegionMarker
from panda_openai_sim.exceptions import (
    EePoseLookupError,
    RandomJointPositionsError,
    RandomEePoseError,
    SpawnModelError,
    SetModelStateError,
)
from panda_openai_sim.errors import (
    arg_type_error,
    arg_keys_error,
    arg_value_error,
)
from panda_openai_sim.functions import (
    flatten_list,
    get_orientation_euler,
    lower_first_char,
    has_invalid_type,
    contains_keys,
    has_invalid_value,
    pose_dict_2_pose_msg,
    pose_msg_2_pose_dict,
    split_bounds_dict,
    split_pose_dict,
    translate_gripper_width_2_finger_joint_commands,
    log_pose_dict,
    action_dict_2_joint_trajectory_msg,
    list_2_human_text,
    merge_two_dicts,
)

# ROS python imports
import rospy
from rospy.exceptions import ROSException, ROSInterruptException

# ROS msgs and srvs
from visualization_msgs.msg import Marker
from std_msgs.msg import ColorRGBA
from geometry_msgs.msg import Pose

from panda_openai_sim.msg import BoundingRegion, JointLimits
from panda_openai_sim.srv import (
    GetRandomEePose,
    GetRandomEePoseRequest,
    GetRandomJointPositions,
    GetRandomJointPositionsRequest,
    GetControlledJoints,
    GetControlledJointsRequest,
)

# TODO: Check panda_task env with gym and openai_ros
# TODO: Wait for joint trajectory control
# TODO: Add fix gripper rotation see self._set_Action of gym
# TODO: Check log message
# TODO: Check control switcher
# TODO: Check why finger joints can not be controlled
# TODO: Add wait variable to moveit and joint_trajectory control
# TODO: ADD none note to constructor
# TODO: ADD wait between commands config variable.
# TODO: Check ee pose not set warning when using panda_training scripts
# TODO: Clean up panda_training scripts
# TODO: ADD log to file in panda_training scripts
<<<<<<< HEAD
=======
# TODO: use_grippe_width warning only one time
# TODO: is_done always returns true?
>>>>>>> 61604293

# Script Parameters
DIRNAME = os.path.dirname(__file__)
PARAMS_CONFIG_PATH = os.path.abspath(
    os.path.join(DIRNAME, "../../../../cfg/_cfg/parms_config.yaml")
)
ENV_CONFIG_PATH = os.path.abspath(
    os.path.join(DIRNAME, "../../../../cfg/env_config.yaml")
)
MOVEIT_GET_RANDOM_JOINT_POSITIONS_TOPIC = (
    "panda_moveit_planner_server/get_random_joint_positions"
)
MOVEIT_GET_RANDOM_EE_POSE_TOPIC = "panda_moveit_planner_server/get_random_ee_pose"
GET_CONTROLLED_JOINTS_TOPIC = "panda_control_server/get_controlled_joints"
POSITION_CONTROL_TYPES = [
    "joint_position_control",
    "joint_group_position_control",
    "joint_trajectory_control",
]
EFFORT_CONTROL_TYPES = [
    "joint_effort_control",
    "joint_group_effort_control",
]
REWARD_TYPES = ["sparse", "dense"]
TARGET_SAMPLING_STRATEGIES = ["local", "global"]
GOAL_SAMPLING_STRATEGIES = ["global", "local"]
GOAL_SAMPLING_REFERENCES = ["initial", "current"]
INIT_POSE_TYPES = ["ee_pose", "qpose"]
GRASP_OBJECT_NAME = "grasp_object_0"


#################################################
# Panda Task environment Class ##################
#################################################
class PandaTaskEnv(PandaRobotEnv, utils.EzPickle):
    """Class that provides all the methods used for the algorithm training.

    Attributes
    ----------
    action_space : gym.spaces.box.Box
        Gym action space object.
    observation_space : gym.spaces.dict.Dict
        Gym observation space object.
    goal : geometry_msgs.PoseStamped
        The current goal.
    initial_ee_pos : numpy.ndarray
        The initial robot pose for the current episode.
    initial_qpose : collections.OrderedDict
        The initial generalized joint positions of the robot for the current episode.
    """

    def __init__(
        self,
        reward_type=None,
        distance_threshold=None,
        has_object=None,
        block_gripper=None,
        target_in_the_air=None,
        gripper_extra_height=None,
        target_offset=None,
        target_bounds=None,
        target_sampling_strategy=None,
        init_pose=None,
        init_pose_bounds=None,
        init_obj_pose=None,
        obj_bounds=None,
        n_actions=None,
        use_gripper_width=None,
        action_space_joints=None,
        robot_arm_control_type=None,
        robot_hand_control_type=None,
    ):
        """Initializes a Panda Task Environment.


        Parameters
        ----------
        reward_type : str, optional
            The reward type, i.e. sparse or dense, by default None.
        distance_threshold : float, optional
            The threshold after which a goal is considered achieved, by default None.
        has_object : bool, optional
            Whether or not the environment has an object.
        block_gripper : bool, optional
            Whether or not the gripper is blocked (i.e. not movable) or not, by default
            None.
        target_in_the_air : bool, optional
            Whether or not the target should be in the air above the table or on the
            table surface, by default None.
        gripper_extra_height : float, optional
            Additional height above the table when positioning the gripper.
        target_offset : dict, optional
            A dictionary in which the offset of the target is defined i.e. {x,y,z}, by
            default None.
        target_bounds : dict, optional
            A dictionary with the bounds from which the target is sampled i.e.
            {x_min, y_min, z_min, x_max, y_max, x_max}, by default None.
        target_sampling_strategy : str, optional
            Whether the target bounds from which we sample the target goal position are
            relative to the global frame 'global' or relative to the current
            end-effector pose 'local', by default None.
        init_pose : dict, optional
            A dictionary of names and values that define the initial configuration i.e.
            {x, y, z, rx, ry, rz, rw, panda_finger_joint1, panda_fingerjoint_2}, by
            default None.
        init_pose_bounds : dict, optional
            A dictionary with the bounds from which the initial robot pose is sampled
            i.e. {x_min, y_min, z_min, x_max, y_max, x_max}, by default None.
        init_obj_pose : dict, optional
            A dictionary that contains the initial object pose i.e.
            {x, y, z, rx, ry, rz, rw}, by default None. The object will be spawned
            relative to this pose in a region defined by the obj_bounds.
        obj_bounds : dict, optional
            A dictionary in which the bounds for sampling the object
            positions is defined {x_min, y_min, x_max, y_max}, by default None. These
            bounds are relative to the init_obj_pose.
        n_actions : int, optional
            The size of the action space you want to use. When the 'action_space_joints'
            variable is supplied this variable is ignored and the length of the
            controlled joints variable is used as the action space size, by default
            None.
        use_gripper_width : bool, optional
            Whether you want to use the gripper_width instead of the individual panda
            finger joint commands during the training, by default None. Consequently,
            using the gripper width reduces the action space by 1.
        action_space_joints : list, optional
            A list containing the joints which you want to use in the action space.
            If this variable is supplied the length of the action space will be set
            to be equal to the length of the 'action_space_joints' list, by default
            None.
        robot_arm_control_type : str, optional
            The type of control you want to use for the robot arm. Options are
            'joint_trajectory_control', 'joint_position_control', 'joint_effort_control'
            'joint_group_position_control', 'joint_group_effort_control' or 'ee_control'
            , by default None.
        robot_hand_control_type : str, optional
            The type of control you want to use for the robot hand. Options are
            'joint_trajectory_control', 'joint_position_control', 'joint_effort_control'
            'joint_group_position_control', 'joint_group_effort_control' or 'ee_control'
            , by default None.
        """

        # Log message
        rospy.loginfo("Initializing Panda task environment.")

        # Try to load package parameters from the package configuration file
        try:
            with open(PARAMS_CONFIG_PATH, "r") as stream:
                try:
                    parms_config = yaml.safe_load(stream)
                except yaml.YAMLError as e:
                    rospy.logwarn(
                        "Shutting down '%s' as the 'panda_openai_sim' parameters "
                        "could not be loaded from the parameter configuration '%s' "
                        "as the following error was thrown: %s"
                        % (rospy.get_name(), PARAMS_CONFIG_PATH, e)
                    )
                    sys.exit(0)
        except FileNotFoundError:
            rospy.logwarn(
                "Shutting down '%s' as the 'panda_openai_sim' package parameters "
                "could not be loaded since the required parameter configuration file "
                "'%s' was not found. Please make sure the configuration file is "
                "present." % (rospy.get_name(), PARAMS_CONFIG_PATH)
            )
            sys.exit(0)
        self._robot_control_types = parms_config["robot_control_types"]
        self._panda_joints = parms_config["panda_joints"]

        # Load task environment configuration settings as class attributes
        self._get_config()

        # Process input arguments
        self._process_input_arguments(
            gripper_extra_height=gripper_extra_height,
            block_gripper=block_gripper,
            has_object=has_object,
            target_in_the_air=target_in_the_air,
            target_sampling_strategy=target_sampling_strategy,
            target_offset=target_offset,
            target_bounds=target_bounds,
            distance_threshold=distance_threshold,
            init_pose=init_pose,
            init_pose_bounds=init_pose_bounds,
            init_obj_pose=init_obj_pose,
            obj_bounds=obj_bounds,
            reward_type=reward_type,
            robot_arm_control_type=robot_arm_control_type,
            robot_hand_control_type=robot_hand_control_type,
            n_actions=n_actions,
            use_gripper_width=use_gripper_width,
            action_space_joints=action_space_joints,
        )

        #########################################
        # Create class attributes and initiate #
        # Robot and Gazebo Goal environments ####
        #########################################

        # Create other class attributes
        self._sim_time = rospy.get_time()
        self._prev_grip_pos = np.zeros(3)
        self._prev_object_pos = np.zeros(3)
        self._prev_object_rot = np.zeros(3)
        self._services_connection_status = {}

        # Wait for the simulation to be started
        wait_for_sim_timeout = 60
        simulation_check_timeout_time = rospy.get_rostime() + rospy.Duration(
            wait_for_sim_timeout
        )
        while (
            not rospy.is_shutdown()
            and rospy.get_rostime() < simulation_check_timeout_time
        ):
            if any(
                [
                    "/gazebo" in topic
                    for topic in flatten_list(rospy.get_published_topics())
                ]
            ):
                break
            else:
                rospy.logwarn_once(
                    "Waiting for the Panda Gazebo robot simulation to be " "started."
                )
        else:
            rospy.logerr(
                "Shutting down '%s' since the Panda Gazebo simulation was not "
                "started within the set timeout period of %s seconds."
                % (rospy.get_name(), wait_for_sim_timeout)
            )
            sys.exit(0)

        # Initialize parent Class to setup the Robot environment
        super(PandaTaskEnv, self).__init__(
            robot_EE_link=self._ee_link,
            robot_arm_control_type=self._robot_arm_control_type,
            robot_hand_control_type=self._robot_hand_control_type,
        )
        utils.EzPickle.__init__(self)

        #########################################
        # Connect to required services, #########
        # subscribers and publishers. ###########
        #########################################

        # Connect to Moveit 'get_random_joint_positions' service
        try:
            rospy.logdebug(
                "Connecting to '%s' service." % MOVEIT_GET_RANDOM_JOINT_POSITIONS_TOPIC
            )
            rospy.wait_for_service(
                MOVEIT_GET_RANDOM_JOINT_POSITIONS_TOPIC,
                timeout=self._panda_moveit_server_connection_timeout,
            )
            self._moveit_get_random_joint_positions_client = rospy.ServiceProxy(
                MOVEIT_GET_RANDOM_JOINT_POSITIONS_TOPIC, GetRandomJointPositions
            )
            rospy.logdebug(
                "Connected to '%s' service!" % MOVEIT_GET_RANDOM_JOINT_POSITIONS_TOPIC
            )
            self._services_connection_status[
                MOVEIT_GET_RANDOM_JOINT_POSITIONS_TOPIC
            ] = True
        except (rospy.ServiceException, ROSException, ROSInterruptException):
            rospy.logwarn(
                "Failed to connect to '%s' service!"
                % MOVEIT_GET_RANDOM_JOINT_POSITIONS_TOPIC
            )
            self._services_connection_status[
                MOVEIT_GET_RANDOM_JOINT_POSITIONS_TOPIC
            ] = False

        # Connect to Moveit 'get_random_ee_pose' service
        try:
            rospy.logdebug(
                "Connecting to '%s' service." % MOVEIT_GET_RANDOM_EE_POSE_TOPIC
            )
            rospy.wait_for_service(
                MOVEIT_GET_RANDOM_EE_POSE_TOPIC,
                timeout=self._panda_moveit_server_connection_timeout,
            )
            self._moveit_get_random_ee_pose_client = rospy.ServiceProxy(
                MOVEIT_GET_RANDOM_EE_POSE_TOPIC, GetRandomEePose
            )
            rospy.logdebug(
                "Connected to '%s' service!" % MOVEIT_GET_RANDOM_EE_POSE_TOPIC
            )
            self._services_connection_status[MOVEIT_GET_RANDOM_EE_POSE_TOPIC] = True
        except (rospy.ServiceException, ROSException, ROSInterruptException):
            rospy.logwarn(
                "Failed to connect to '%s' service!" % MOVEIT_GET_RANDOM_EE_POSE_TOPIC
            )
            self._services_connection_status[MOVEIT_GET_RANDOM_EE_POSE_TOPIC] = False

        # Connect to Panda control server 'get_controlled_joints' service
        try:
            rospy.logdebug("Connecting to '%s' service." % GET_CONTROLLED_JOINTS_TOPIC)
            rospy.wait_for_service(
                GET_CONTROLLED_JOINTS_TOPIC,
                timeout=self._panda_moveit_server_connection_timeout,
            )
            self._moveit_get_controlled_joints_client = rospy.ServiceProxy(
                GET_CONTROLLED_JOINTS_TOPIC, GetControlledJoints
            )
            rospy.logdebug("Connected to '%s' service!" % GET_CONTROLLED_JOINTS_TOPIC)
            self._services_connection_status[GET_CONTROLLED_JOINTS_TOPIC] = True
        except (rospy.ServiceException, ROSException, ROSInterruptException):
            rospy.logwarn(
                "Failed to connect to '%s' service!" % GET_CONTROLLED_JOINTS_TOPIC
            )
            self._services_connection_status[GET_CONTROLLED_JOINTS_TOPIC] = False

        # Create current target publisher
        rospy.logdebug("Creating target pose publisher.")
        self._target_pose_pub = rospy.Publisher(
            "panda_openai_sim/current_target", Marker, queue_size=10
        )
        rospy.logdebug("Goal target publisher created.")

        # Create target bounding region publisher
        rospy.logdebug("Creating target bounding region publisher.")
        self._target_sample_region_pub = rospy.Publisher(
            "panda_openai_sim/target_sample_region", Marker, queue_size=10
        )
        rospy.logdebug("Target bounding region publisher created.")

        # Create initial pose bounding region publisher
        rospy.logdebug("Creating initial pose sample region publisher.")
        self._init_pose_sample_region_pub = rospy.Publisher(
            "panda_openai_sim/init_pose_sample_region", Marker, queue_size=10
        )
        rospy.logdebug("Initial pose sample region publisher created.")

        # Create initial pose bounding region publisher
        rospy.logdebug("Creating initial object pose bounding region publisher.")
        self._obj_pose_sample_region_pub = rospy.Publisher(
            "panda_openai_sim/obj_pose_sample_region", Marker, queue_size=10
        )
        rospy.logdebug("Initial object pose bounding region publisher created.")

        #########################################
        # Initialize rviz and Gazebo envs #######
        #########################################

        # Initiate task environment
        # TODO: In gym it is in the gazebo goal env?
        rospy.logdebug("Setup initial environment state.")
        self._env_setup()

        # Get observations
        rospy.logdebug("Get initial observation.")
        obs = self._get_obs()

        # Display goal target sample region in rviz
        if self._visualize_target_bounds:

            # Create goal sampling region marker
            goal_sample_region_marker_msg = SampleRegionMarker(
                x_min=self._target_bounds["global"]["x_min"],
                y_min=self._target_bounds["global"]["y_min"],
                z_min=self._target_bounds["global"]["z_min"],
                x_max=self._target_bounds["global"]["x_max"],
                y_max=self._target_bounds["global"]["y_max"],
                z_max=self._target_bounds["global"]["z_max"],
            )

            # Publish goal sample region marker for rviz visualization
            self._target_sample_region_pub.publish(goal_sample_region_marker_msg)

        # Display object sampling region in rviz
        if self._visualize_obj_bounds:

            # Create goal sampling region marker
            obj_sample_region_marker_msg = SampleRegionMarker(
                x_min=self._obj_bounds["x_min"],
                y_min=self._obj_bounds["y_min"],
                z_min=self._init_obj_pose.position.z,
                x_max=self._obj_bounds["x_max"],
                y_max=self._obj_bounds["y_max"],
                z_max=self._init_obj_pose.position.z + 10 ** -19,
            )
            obj_region_color = ColorRGBA()
            obj_region_color.a = 0.15
            obj_region_color.r = 0.0
            obj_region_color.g = 1.0
            obj_region_color.b = 0.0
            obj_sample_region_marker_msg.color = obj_region_color

            # Publish goal sample region marker for rviz visualization
            self._obj_pose_sample_region_pub.publish(obj_sample_region_marker_msg)

        # Display object sampling region in rviz
        if self._visualize_init_pose_bounds and hasattr(self, "init_pose_bounds"):

            # Create goal sampling region marker
            init_pose_sample_region_marker_msg = SampleRegionMarker(
                x_min=self._init_pose_bounds["x_min"],
                y_min=self._init_pose_bounds["y_min"],
                z_min=self._init_pose_bounds["z_min"],
                x_max=self._init_pose_bounds["x_max"],
                y_max=self._init_pose_bounds["y_max"],
                z_max=self._init_pose_bounds["z_max"],
            )
            init_pose_region_color = ColorRGBA()
            init_pose_region_color.a = 0.15
            init_pose_region_color.r = 0.0
            init_pose_region_color.g = 0.0
            init_pose_region_color.b = 1.0
            init_pose_sample_region_marker_msg.color = init_pose_region_color

            # Publish goal sample region marker for rviz visualization
            self._init_pose_sample_region_pub.publish(
                init_pose_sample_region_marker_msg
            )

        #########################################
        # Retrieve the joints that are being ####
        # controlled ############################
        #########################################
        self._controlled_joints = self._get_controlled_joints()

        #########################################
        # Create action and observation space ###
        #########################################
        rospy.logdebug("Setup gym action and observation space.")

        # Validate action space size
        self._validate_action_space_size()

        # Validate or create action space joints
        if self._action_space_joints:  # If exists
            self._validate_action_space_joints()
        else:
            self._action_space_joints = self._get_action_space_joints()

        # Create action space
        self.action_space = self._create_action_space()

        # Create observation space
        self.observation_space = spaces.Dict(
            dict(
                desired_goal=spaces.Box(
                    -np.inf, np.inf, shape=obs["achieved_goal"].shape, dtype="float32"
                ),
                achieved_goal=spaces.Box(
                    -np.inf, np.inf, shape=obs["achieved_goal"].shape, dtype="float32"
                ),
                observation=spaces.Box(
                    -np.inf, np.inf, shape=obs["observation"].shape, dtype="float32"
                ),
            )
        )

        # Environment initiation complete message
        rospy.loginfo("Panda Panda task environment initialized.")

    #############################################
    # Panda Task env main methods ###############
    #############################################
    # NOTE: Overloads virtual methods that were defined in the Robot and Gazebo Goal
    # environments

    def _compute_reward(self, observations, done):
        """Compute the reward.

        Parameters
        ----------
        observations : dict
            Dictionary containing the observations
        done : bool
            Bool specifying whether an episode is terminated.

        Returns
        -------
        np.float32
            Reward that is received by the agent.
        """

        # Calculate the rewards based on the distance from the goal
        d = self._goal_distance(observations["achieved_goal"], self.goal)
        if self._reward_type == "sparse":

            # Print Debug info
            rospy.logdebug("=Reward info=")
            rospy.logdebug("Reward type: Non sparse")
            rospy.logdebug("Goal: %s", self.goal)
            rospy.logdebug("Achieved goal: %s", observations["achieved_goal"])
            rospy.logdebug("Perpendicular distance: %s", d)
            rospy.logdebug("Threshold: %s", self._distance_threshold)
            rospy.logdebug(
                "Received reward: %s",
                -(d > self._distance_threshold).astype(np.float32),
            )

            # Return result
            return -(d > self._distance_threshold).astype(np.float32)
        else:

            # Print Debug info
            rospy.logdebug("=Reward info=")
            rospy.logdebug("Reward type: Sparse")
            rospy.logdebug("Goal: %s", self.goal)
            rospy.logdebug("Achieved goal: %s", observations["achieved_goal"])
            rospy.logdebug("Perpendicular distance: %s", d)
            rospy.logdebug("Threshold: %s", self._distance_threshold)
            rospy.logdebug("Received reward: %s", -d)

            # Return result
            return -d

    def _get_obs(self):
        """Get robot state observation.

        Returns
        -------
        dict
            A dictionary containing the {observation, achieved_goal, desired_goal,
            info):

            observations : list (22x1)
                - End effector x position
                - End effector y position
                - End effector z position
                - Object x position
                - Object y position
                - Object z position
                - Object/gripper rel. x position
                - Object/gripper rel. y position
                - Object/gripper rel. z position
                - EE joints positions
                - Object pitch (y)
                - Object yaw (z)
                - Object roll (x)
                - Object x velocity
                - Object y velocity
                - Object z velocity
                - Object x angular velocity
                - Object y angular velocity
                - Object z angular velocity
                - EE joints velocities
            achieved_goal : object
                The goal that was achieved during execution.
            desired_goal : object
                The desired goal that we asked the agent to attempt to achieve.
            info : dict
                An info dictionary with additional information
        """

        # Retrieve robot end effector pose and orientation
        ee_pose = self.get_ee_pose()
        ee_pos = np.array(
            [ee_pose.pose.position.x, ee_pose.pose.position.y, ee_pose.pose.position.z]
        )

        # Retrieve robot joint pose and velocity
        # IMPROVE: Retrieve real velocity from gazebo
        dt = self._get_elapsed_time()
        grip_velp = (
            ee_pos - self._prev_grip_pos
        ) / dt  # Velocity(position) = Distance/Time
        robot_qpos, robot_qvel = self._robot_get_obs(self.joint_states)

        # Get ee joint positions and velocities
        # NOTE: For the parallel jaw gripper this are the finger joints
        ee_state = robot_qpos[0:2]
        ee_vel = robot_qvel[0:2]

        # Get object pose and (angular)velocity
        if self._has_object:

            # Get object pose
            object_pos = np.array(
                [
                    self.model_states[GRASP_OBJECT_NAME]["pose"].position.x,
                    self.model_states[GRASP_OBJECT_NAME]["pose"].position.y,
                    self.model_states[GRASP_OBJECT_NAME]["pose"].position.z,
                ]
            )

            # Get object orientation
            object_rot_resp = get_orientation_euler(
                self.model_states[GRASP_OBJECT_NAME]["pose"]
            )
            object_rot = np.array(
                [object_rot_resp.y, object_rot_resp.p, object_rot_resp.r]
            )

            # Get object velocity
            object_velp = (
                object_pos - self._prev_object_pos
            ) / dt  # Velocity(position) = Distance/Time
            object_velr = (
                object_rot - self._prev_object_rot
            ) / dt  # Velocity(rotation) = Rotation/Time

            # Get relative position and velocity
            object_rel_pos = object_pos - ee_pos
            object_velp -= grip_velp
        else:
            object_pos = (
                object_rot
            ) = object_velp = object_velr = object_rel_pos = np.zeros(0)

        # Get achieved goal
        achieved_goal = self._sample_achieved_goal(ee_pos, object_pos)

        # Concatenate observations
        obs = np.concatenate(
            [
                ee_pos,
                object_pos.ravel(),
                object_rel_pos.ravel(),
                ee_state,
                object_rot.ravel(),
                object_velp.ravel(),
                object_velr.ravel(),
                ee_vel,
            ]
        )

        # Save current gripper and object positions
        self._prev_grip_pos = ee_pos
        self._prev_object_pos = object_pos
        self._prev_object_rot = object_rot

        # Return goal env observation dictionary
        return {
            "observation": obs.copy(),
            "achieved_goal": achieved_goal.copy(),
            "desired_goal": self.goal.copy(),
            "info": {},
        }

    def _set_action(self, action):
        """Take robot action.

        Parameters
        ----------
        action : list
            List containing joint or ee action commands.
        """

        # Throw error and shutdown if action space is not the right size
        if not action.shape == self.action_space.shape:
            rospy.logerr(
                "Shutting down '%s' since the shape of the supplied action %s while "
                "the gym action space has shape %s."
                % (rospy.get_name(), action.shape, self.action_space.shape)
            )
            sys.exit(0)

        # ensure that we don't change the action outside of this scope
        action = action.copy()

        # Send action commands to the controllers based on control type
        if self._robot_arm_control_type == "ee_control":

            # Create action dictionary
            action_dict = OrderedDict(zip(self._action_space_joints, action))

            # Convert gripper_width command into finger joints commands
            if (
                self._robot_hand_control_type in POSITION_CONTROL_TYPES
                and self._use_gripper_width
            ):
                action_dict = translate_gripper_width_2_finger_joint_commands(
                    action_dict
                )

            # Make sure the gripper is not moved if block_gripper == True
            # Note: When the gripper joint_commands are not present the current gripper
            # state will be used as a setpoint and thus the gripper is locked
            if self._block_gripper:
                for joint in self._controlled_joints["hand"]:
                    action_dict.pop(joint)

            # Print Debug info
            rospy.logdebug("=Action set info=")
            rospy.logdebug("Action that is set:")
            rospy.logdebug(list(action_dict.values()))

            # Split action_dict into hand and arm control_msgs
            arm_action_dict = {
                key: val
                for key, val in action_dict.items()
                if key in ["x", "y", "z", "rx", "ry", "rz", "rw"]
            }
            hand_action_dict = {
                key: val
                for key, val in action_dict.items()
                if key in self._controlled_joints["hand"]
            }

            # Take action
            self.set_ee_pose(arm_action_dict)
            if self._robot_hand_control_type in POSITION_CONTROL_TYPES:
                self.set_joint_positions(hand_action_dict)
            elif EFFORT_CONTROL_TYPES:  # If hand uses effort control
                self.set_joint_efforts(hand_action_dict)
            else:  # If hand uses joint_trajectory control
                hand_traj_msg = action_dict_2_joint_trajectory_msg(hand_action_dict)
                self.set_joint_trajectory(hand_traj_msg)
        else:

            # Create action dictionary
            action_dict = OrderedDict(zip(self._action_space_joints, action))

            # Convert gripper_width command into finger joints commands
            if (
                self._robot_hand_control_type in POSITION_CONTROL_TYPES
                and self._use_gripper_width
            ):
                action_dict = translate_gripper_width_2_finger_joint_commands(
                    action_dict
                )

            # Make sure the gripper is not moved if block_gripper == True
            # Note: When the gripper joint_commands are not present the current gripper
            # state will be used as a setpoint and thus the gripper is locked
            if self._block_gripper:
                for joint in self._controlled_joints["hand"]:
                    action_dict.pop(joint)

            # Print Debug info
            rospy.logdebug("=Action set info=")
            rospy.logdebug("Action that is set:")
            rospy.logdebug(list(action_dict.values()))

            # Take action
            if (
                self._robot_arm_control_type in POSITION_CONTROL_TYPES
                and self._robot_hand_control_type in POSITION_CONTROL_TYPES
            ):
                self.set_joint_positions(action_dict)
            elif (
                self._robot_arm_control_type in EFFORT_CONTROL_TYPES
                and self._robot_hand_control_type in EFFORT_CONTROL_TYPES
            ):
                self.set_joint_efforts(action_dict)
            elif (
                self._robot_arm_control_type == "joint_trajectory_control"
                and self._robot_hand_control_type == "joint_trajectory_control"
            ):
                traj_msg = action_dict_2_joint_trajectory_msg(action_dict)
                self.set_joint_trajectory(traj_msg)
            else:  # If arm and hand have different control types

                # Split action_dict into hand and arm control_msgs
                arm_action_dict = {
                    key: val
                    for key, val in action_dict.items()
                    if key in self._controlled_joints["arm"]
                }
                hand_action_dict = {
                    key: val
                    for key, val in action_dict.items()
                    if key in self._controlled_joints["hand"]
                }

                # Take arm action
                if self._robot_arm_control_type in POSITION_CONTROL_TYPES:
                    self.set_joint_positions(arm_action_dict)
                elif self._robot_arm_control_type in EFFORT_CONTROL_TYPES:
                    self.set_joint_efforts(arm_action_dict)
                else:
                    arm_traj_msg = action_dict_2_joint_trajectory_msg(arm_action_dict)
                    self.set_joint_trajectory(arm_traj_msg)

                # Take hand action
                if self._robot_hand_control_type in POSITION_CONTROL_TYPES:
                    self.set_joint_positions(hand_action_dict)
                elif self._robot_hand_control_type in EFFORT_CONTROL_TYPES:
                    self.set_joint_efforts(hand_action_dict)
                else:
                    hand_traj_msg = action_dict_2_joint_trajectory_msg(hand_action_dict)
                    self.set_joint_trajectory(hand_traj_msg)

    def _is_done(self, observations):
        """Check if task is done.

        Parameters
        ----------
        observations : dict
            Dictionary containing the observations

        Returns
        -------
        bool
            Bool specifying whether the episode is done (e.i. distance to the goal is
            within the distance threshold, robot has fallen etc.).
        """

        # Check if gripper is within range of the goal
        d = self._goal_distance(observations["achieved_goal"], self.goal)

        # Print Debug info
        rospy.logdebug("=Task is done info=")
        if (d < self._distance_threshold).astype(np.float32):
            rospy.logdebug("Taks is done.")
        else:
            rospy.logdebug("Task is not done.")

        # Return result
        return (d < self._distance_threshold).astype(np.float32)

    def _sample_goal(self):
        """Sample a grasping goal. Sample from objects if environment has object
        otherwise create random goal.

        Returns
        -------
        geometry_msgs.PoseStamped
            A goal pose.

        Raises
        ------
        EePoseLookupError
            Error thrown when error occurred while trying to retrieve the EE pose using
            the 'get_ee_pose' service.
        """

        # Sample goal from goal region based on the target_sampling_strategy
        if self._target_sampling_strategy == "global":

            # Sample goal within the global bounds
            goal = self.np_random.uniform(
                [
                    self._target_bounds["global"]["x_min"],
                    self._target_bounds["global"]["y_min"],
                    self._target_bounds["global"]["z_min"],
                ],
                [
                    self._target_bounds["global"]["x_max"],
                    self._target_bounds["global"]["y_max"],
                    self._target_bounds["global"]["z_max"],
                ],
                size=3,
            )
        elif self._target_sampling_strategy == "local":  # Rel to current EE pose

            # Retrieve current end effector pose
            try:
                cur_ee_pose = self.get_ee_pose()  # Get ee pose
                cur_ee_pos = np.array(
                    [
                        cur_ee_pose.pose.position.x,
                        cur_ee_pose.pose.position.y,
                        cur_ee_pose.pose.position.z,
                    ]
                )  # Retrieve position
            except EePoseLookupError:
                rospy.logerr(
                    "Shutting down '%s' since the current end effector pose "
                    "which is needed for sampling the goals could not be "
                    "retrieved." % (rospy.get_name())
                )
                sys.exit(0)

            # Sample goal relative to end effector pose
            goal = cur_ee_pos + self.np_random.uniform(
                [
                    self._target_bounds["local"]["x_min"],
                    self._target_bounds["local"]["y_min"],
                    self._target_bounds["local"]["z_min"],
                ],
                [
                    self._target_bounds["local"]["x_max"],
                    self._target_bounds["local"]["y_max"],
                    self._target_bounds["local"]["z_max"],
                ],
                size=3,
            )
        else:  # Thrown error if goal could not be sampled
            rospy.logerr(
                "Shutting down '%s' since no goal could be sampled as '%s' is not "
                "a valid goal sampling strategy. Options are 'global' and 'local'."
                % (rospy.get_name(), self._target_sampling_strategy)
            )
            sys.exit(0)

        # Apply offsets if the task environment has an object
        if self._has_object:  # Environment has object

            # Apply target offset (Required in the panda push task)
            goal += [
                self._target_offset["x"],
                self._target_offset["y"],
                self._target_offset["z"],
            ]
            goal[2] = self._object_height_offset

            # If object is in the air add an additional height offset
            if self._target_in_the_air and self.np_random.uniform() < 0.5:
                goal[2] += self.np_random.uniform(0, 0.45)

        # Make sure the goal is always within the global goal sampling region
        goal = self._clip_goal_position(goal)

        # Visualize goal marker
        if self._visualize_target:

            # Generate Rviz marker
            goal_maker_pose = Pose()
            goal_maker_pose.position.x = goal[0]
            goal_maker_pose.position.y = goal[1]
            goal_maker_pose.position.z = goal[2]
            goal_marker_msg = TargetMarker(pose=goal_maker_pose)

            # Publish goal marker for rviz visualization
            self._target_pose_pub.publish(goal_marker_msg)

        # return goal.copy()
        return goal

    def _env_setup(self):
        """Sets up initial configuration of the environment. Can be used to configure
        the initial robot state and extract information from the simulation.
        """

        # Move robot joints into their initial position
        self._set_init_pose()

        # Spawn grasp object, set initial pose and calculate the gripper height offset
        if self._has_object:

            # Spawn the object
            rospy.loginfo("Spawning '%s' object." % GRASP_OBJECT_NAME)
            try:
                self._spawn_object(
                    GRASP_OBJECT_NAME, "grasp_cube", pose=self._init_obj_pose
                )
            except SpawnModelError:
                rospy.logerr(
                    "Shutting down '%s' since the grasp object could not be spawned."
                    % (rospy.get_name(),)
                )
                sys.exit(0)

            # Set initial object pose
            self._set_init_obj_pose()

            # Retrieve the object height
            self._object_height_offset = self.model_states[GRASP_OBJECT_NAME][
                "pose"
            ].position.y

        # Store initial EE and qpose
        try:
            cur_ee_pose = self.get_ee_pose()
        except EePoseLookupError:
            rospy.logwarn(
                "Initial EE pose not stored since it could not be retrieved."
                % (rospy.get_name())
            )
        cur_ee_pos = np.array(
            [
                cur_ee_pose.pose.position.x,
                cur_ee_pose.pose.position.y,
                cur_ee_pose.pose.position.z,
            ]
        )
        self.initial_ee_pos = cur_ee_pos.copy()
        try:
            cur_qpose = OrderedDict(
                zip(list(self.joint_states.name), list(self.joint_states.position))
            )
        except EePoseLookupError:
            rospy.logwarn(
                "Initial generalized robot pose (qpose) not stored since it could not "
                "be retrieved." % (rospy.get_name())
            )
        self.initial_qpose = cur_qpose.copy()

        # Sample a reaching goal
        self.goal = self._sample_goal()
        self._get_obs()

    def _set_init_pose(self):
        """Sets the Robot in its init pose.

        Returns
        -------
        Boolean
            Boolean specifying whether reset was successful.
        """

        # Retrieve initial pose (Random or fixed)
        if (
            self._randomize_first_episode or self.episode_num != 0
        ) and self._random_init_pose:

            # Retrieve random ee pose
            rospy.logdebug("Retrieve random ee_pose.")
            try:

                # Retrieve random ee and gripper pose
                init_ee_pose = self._get_random_ee_pose()
                init_ee_pose = pose_msg_2_pose_dict(init_ee_pose)  # Conv. to pose dict
            except (RandomEePoseError) as e:
                # Change warn message
                logwarn_msg = (
                    "Random ee_pose could not be retrieved as %s. Initial pose used "
                    "instead." % lower_first_char(e.args[0])
                )
                rospy.logwarn(logwarn_msg)
                init_ee_pose, _ = split_pose_dict(self._init_pose)

            # Retrieve random gripper pose
            rospy.logdebug("Retrieve random gripper pose.")
            try:

                # Retrieve random gripper pose
                init_joint_pose = self._get_random_joint_positions()
                init_grip_joints_pose = {
                    key: val
                    for key, val in init_joint_pose.items()
                    if key
                    in ["panda_finger_joint1", "panda_finger_joint2", "gripper_width"]
                }
            except (RandomJointPositionsError) as e:

                # Change warn message
                logwarn_msg = (
                    "Random gripper pose could not be retrieved as %s. Initial pose "
                    "used instead." % lower_first_char(e.args[0])
                )
                rospy.logwarn(logwarn_msg)
                _, init_joint_pose = split_pose_dict(self._init_pose)
                init_grip_joints_pose = {
                    key: val
                    for key, val in init_joint_pose.items()
                    if key
                    in ["panda_finger_joint1", "panda_finger_joint2", "gripper_width"]
                }

        else:

            # Clip init pose within bounds if requested
            init_ee_pose, init_joint_pose = split_pose_dict(self._init_pose)
            if hasattr(self, "init_pose_bounds"):
                init_ee_pose = self._clip_init_pose(init_ee_pose)
                init_joint_pose = self._clip_init_pose(init_joint_pose)
            init_grip_joints_pose = {
                key: val
                for key, val in init_joint_pose.items()
                if key
                in ["panda_finger_joint1", "panda_finger_joint2", "gripper_width"]
            }

        # Put finger joints in the right position if use_gripper_width is True
        if self._use_gripper_width:
            if "gripper_width" not in init_grip_joints_pose.keys():
                rospy.logwarn(
                    "The joint position of 'panda_finger_joint2' was set to be "
                    "be equal to the value of 'panda_finger_joint1' as the "
                    "'use_gripper_width' variable is set to True."
                )
                init_grip_joints_pose["panda_finger_joint2"] = init_grip_joints_pose[
                    "panda_finger_joint1"
                ]
            else:
                init_grip_joints_pose = translate_gripper_width_2_finger_joint_commands(
                    init_grip_joints_pose
                )

        # Log messages
        rospy.loginfo("Setting initial robot pose.")
        rospy.logdebug("Init ee pose:")
        rospy.logdebug(pose_dict_2_pose_msg(init_ee_pose))
        rospy.logdebug("init gripper pose:")
        log_pose_dict(init_grip_joints_pose, header="gripper_pose")

        # Make sure the end effector z position is higher than the extra gripper height
        # 'gripper_extra_height'
        if init_ee_pose["z"] <= self._gripper_extra_height:
            init_ee_pose["z"] = self._gripper_extra_height

        # Set initial pose
        self.gazebo.unpauseSim()
        ee_pose_retval = self.set_ee_pose(init_ee_pose)
        gripper_pose_retval = self.set_joint_positions(init_grip_joints_pose, wait=True)

        # Throw warning and return result
        if not ee_pose_retval and not gripper_pose_retval:
            rospy.logwarn("Setting initial robot pose failed.")
        elif not ee_pose_retval:
            rospy.logwarn("Setting initial ee pose failed.")
        elif not gripper_pose_retval:
            rospy.logwarn("Setting initial gripper pose failed.")
        return any([ee_pose_retval, gripper_pose_retval])

    def _set_init_obj_pose(self):
        """Sets the grasp object to its initial pose.

        Returns
        -------
        bool
            Success boolean.
        """

        # Set the grasp object pose
        rospy.loginfo("Setting initial object position.")
        if self._has_object:

            # Retrieve x,y positions of the current and initial object pose
            obj_pose = self.model_states[GRASP_OBJECT_NAME]["pose"]
            obj_xy_positions = np.array(
                [
                    self.model_states[GRASP_OBJECT_NAME]["pose"].position.x,
                    self.model_states[GRASP_OBJECT_NAME]["pose"].position.y,
                ]
            )
            init_obj_xy_positions = np.array(
                [self._init_obj_pose.position.x, self._init_obj_pose.position.y]
            )

            # Sample an object initial object (x, y) position
            # NOTE: This is done relative to the 'init_obj_pose' that is set in the
            # that is supplied through the class constructor
            while (
                np.linalg.norm(
                    np.array([obj_pose.position.x, obj_pose.position.y])
                    - obj_xy_positions
                )
                < self._obj_sampling_distance_threshold
            ):  # Sample till is different enough from the current object pose
                obj_xy_positions = init_obj_xy_positions + self.np_random.uniform(
                    [self._obj_bounds["x_min"], self._obj_bounds["y_min"]],
                    [self._obj_bounds["x_max"], self._obj_bounds["y_max"]],
                    size=2,
                )

            # Set the sampled object x and y positions to the object pose
            obj_pose.position.x = obj_xy_positions[0]
            obj_pose.position.y = obj_xy_positions[1]

            # Set init object pose
            rospy.logdebug("Init object pose:")
            rospy.logdebug(obj_pose)
            try:
                retval = self._set_model_state(GRASP_OBJECT_NAME, obj_pose)
            except SetModelStateError:
                rospy.logerr(
                    "Shutting down '%s' since the state of the grasp object could not "
                    "be set." % (rospy.get_name())
                )
                sys.exit(0)

            # Return result
            if not retval:
                rospy.logwarn("setting initial object position failed.")
            return retval

    def _init_env_variables(self):
        """Inits variables needed to be initialized each time we reset at the start
        of an episode.
        """
        pass

    #############################################
    # Panda Task env extension methods ##########
    #############################################
    # NOTE: Overloads virtual methods that were defined in the Robot and Gazebo Goal
    # environments

    def _step_callback(self):
        """A custom callback that is called after stepping the simulation. Used
        to enforce additional constraints on the simulation state.
        """

        # Make sure the gripper joint positions are equal to the initial positions
        if self._block_gripper:
            self.set_joint_positions(
                {
                    key: val
                    for key, val in self.initial_qpose.items()
                    if key in ["panda_finger_joint1", "panda_finger_joint2"]
                },
            )

    #############################################
    # Task env helper methods ###################
    #############################################

    def _robot_get_obs(self, data):
        """Returns all joint positions and velocities associated with a robot.

        Parameters
        ----------
        param : sensor_msgs/JointState
            Joint states message.

        Returns
        -------
        np.array
           Robot Positions, Robot Velocities
        """

        # Retrieve positions and velocity out of sensor_msgs/JointState msgs
        if data.position is not None and data.name:
            names = [n for n in data.name]
            return (
                np.array([data.position[i] for i in range(len(names))]),
                np.array([data.velocity[i] for i in range(len(names))]),
            )
        else:
            return np.zeros(0), np.zeros(0)

    def _goal_distance(self, goal_a, goal_b):
        """Calculates the perpendicular distance to the goal.

        Parameters
        ----------
        goal_a : np.array
            List containing a gripper and object pose.
        goal_b : np.array
            List containing a gripper and object pose.

        Returns
        -------
        np.float32
            Perpendicular distance to the goal.
        """
        assert goal_a.shape == goal_b.shape
        return np.linalg.norm(goal_a - goal_b, axis=-1)

    def _sample_achieved_goal(self, ee_pos, object_pos):
        """Retrieve currently achieved goal. If gripper has object return object
        position.

        Parameters
        ----------
        ee_pos : np.array
            Gripper position.
        object_pos : np.array
            Object position.

        Returns
        -------
        geometry_msgs.PoseStamped
            The achieved pose.
        """

        # Retrieve gripper end pose
        if not self._has_object:  # Environment has no object
            achieved_goal = np.squeeze(ee_pos.copy())
        else:  # Has object
            achieved_goal = np.squeeze(object_pos.copy())

        # return achieved_goal.copy()
        return achieved_goal

    def _get_config(self):
        """Retrieve default values from the defaults configuration file.
        """

        # Try to load default values from default configuration file
        try:
            with open(ENV_CONFIG_PATH, "r") as stream:
                try:
                    config = yaml.safe_load(stream)
                except yaml.YAMLError as e:
                    rospy.logwarn(
                        "Shutting down '%s' as the task environment configuration "
                        "values could not be loaded from the configuration file '%s' "
                        "as the following error was thrown: %s"
                        % (rospy.get_name(), ENV_CONFIG_PATH, e)
                    )
                    sys.exit(0)
        except FileNotFoundError:
            rospy.logwarn(
                "Shutting down '%s' as the task environment configuration values could "
                "not be loaded since the configuration file '%s' was not found. Please "
                "make sure the configuration file is present."
                % (rospy.get_name(), ENV_CONFIG_PATH)
            )
            sys.exit(0)

        # configuration values that can be overloaded using the constructor
        self._gripper_extra_height = config["simulation"]["control"][
            "gripper_extra_height"
        ]
        self._block_gripper = config["simulation"]["control"]["block_gripper"]
        self._has_object = config["training"]["has_object"]
        self._target_in_the_air = config["training"]["target_sampling"][
            "target_in_the_air"
        ]
        self._target_offset = config["training"]["target_sampling"]["target_offset"]
        self._target_sampling_strategy = config["training"]["target_sampling"][
            "strategy"
        ].lower()
        self._distance_threshold = config["training"]["distance_threshold"]
        self._init_pose = config["simulation"]["init_pose_sampling"]["init_robot_pose"]
        self._init_obj_pose = config["training"]["object_sampling"]["init_obj_pose"]
        self._obj_bounds = config["training"]["object_sampling"]["bounds"]
        self._reward_type = config["training"]["reward_type"].lower()
        self._robot_arm_control_type = config["simulation"]["control"][
            "robot_arm_control_type"
        ].lower()
        self._robot_hand_control_type = config["simulation"]["control"][
            "robot_hand_control_type"
        ].lower()
        self._use_gripper_width = config["action_space"]["use_gripper_width"]

        # Other configuration values
        self._obj_sampling_distance_threshold = config["training"]["object_sampling"][
            "distance_threshold"
        ]
        self._reset_robot_pose = config["simulation"]["reset_robot_pose"]
        self._random_init_pose = config["simulation"]["init_pose_sampling"][
            "random_init_pose"
        ]
        self._randomize_first_episode = config["simulation"]["init_pose_sampling"][
            "randomize_first_episode"
        ]
        self._target_bounds = config["training"]["target_sampling"]["bounds"]
        self._visualize_target = config["training"]["target_sampling"][
            "visualize_target"
        ]
        self._visualize_target_bounds = config["training"]["target_sampling"][
            "visualize_bounds"
        ]
        self._visualize_obj_bounds = config["training"]["object_sampling"][
            "visualize_bounds"
        ]
        self._visualize_init_pose_bounds = config["simulation"]["init_pose_sampling"][
            "visualize_bounds"
        ]
        self._ee_link = config["simulation"]["control"]["ee_link"]
        self._action_bounds = config["action_space"]["bounds"]

    def _get_elapsed_time(self):
        """Returns the elapsed time since the last time this function was called.
        """
        current_time = rospy.get_time()
        dt = self._sim_time - current_time
        self._sim_time = current_time
        return dt

    def _get_random_joint_positions(self):
        """Get valid joint position commands for the Panda arm and hand.

        Returns
        -------
        dict
            Dictionary containing a valid joint position for each joint.

        Raises
        ------
        RandomJointPositionsError
            Error thrown when 'get_random_joint_positions' service is not available.
        """

        # Create GetRandomJointPositionsRequest message
        req = GetRandomJointPositionsRequest()
        if hasattr(self, "init_pose_bounds"):  # If the user supplied bounding region

            # Retrieve joint positions bounding regions
            _, joint_pose_bound_region = split_bounds_dict(self._init_pose_bounds)

            # Translate gripper_with bounds to finger bounds
            joint_pose_bound_region = translate_gripper_width_2_finger_joint_commands(
                joint_pose_bound_region
            )

            # Add bounding region to GetRandomEePoseRequest message
            joint_limits = JointLimits()
            joint_limits.names = list(joint_pose_bound_region.keys())
            joint_limits.values = list(joint_pose_bound_region.values())
            req.joint_limits = joint_limits
        if self._services_connection_status[MOVEIT_GET_RANDOM_JOINT_POSITIONS_TOPIC]:

            # Request random pose
            resp = self._moveit_get_random_joint_positions_client(req)

            # Convert to joint_position dictionary and return
            if resp.success:
                joint_positions_dict = OrderedDict(
                    zip(resp.joint_names, resp.joint_positions)
                )
                return joint_positions_dict
            else:
                raise RandomJointPositionsError(
                    message=(
                        "A MoveItCommanderException error occurred in the '%s' service "
                        "when trying to retrieve random (valid) joint positions."
                        % MOVEIT_GET_RANDOM_JOINT_POSITIONS_TOPIC
                    ),
                )
        else:
            raise RandomJointPositionsError(
                message="No random (valid) joint positions could not be retrieved as "
                "the '%s' service is not available."
                % MOVEIT_GET_RANDOM_JOINT_POSITIONS_TOPIC,
            )

    def _get_random_ee_pose(self):
        """Get a valid ee pose command for controlling the Panda Arm end effector.

        Returns
        -------
        geometry_msgs.msg.Pose
            Pose message containing a valid ee pose.

        Raises
        ------
        RandomEePoseError
            Error thrown when 'get_random_ee_pose' service is not available.
        """

        # Create GetRandomEePoseRequest message
        req = GetRandomEePoseRequest()
        if hasattr(self, "init_pose_bounds"):  # If the user supplied bounding region

            # Retrieve end effector pose bounding regions
            ee_pose_bound_region, _ = split_bounds_dict(self._init_pose_bounds)

            # Add bounding region to GetRandomEePoseRequest message
            req.bounding_region = BoundingRegion(**ee_pose_bound_region)

        # Get random pose using moveit get_random_pose service
        if self._services_connection_status[MOVEIT_GET_RANDOM_EE_POSE_TOPIC]:

            # Request random pose
            resp = self._moveit_get_random_ee_pose_client(req)

            # Convert to joint_position dictionary and return
            if resp.success:
                return resp.ee_pose
            else:
                raise RandomEePoseError(
                    message=(
                        "A MoveItCommanderException error occurred in the '%s' service "
                        "when trying to retrieve a random (valid) end effector pose."
                        % MOVEIT_GET_RANDOM_EE_POSE_TOPIC
                    ),
                )
        else:
            raise RandomEePoseError(
                message="A random (valid) end effector pose could not be retrieved as "
                "the '%s' service is not available." % MOVEIT_GET_RANDOM_EE_POSE_TOPIC,
            )

    def _clip_goal_position(self, goal_pose):
        """Limit the possible goal position x, y and z values to a certian range.

        Parameters
        ----------
        goal_pose : numpy.ndarray
            A numpy array containing the goal x,y and z values.
        """

        # Clip goal using the goal bounds
        goal_pose[0] = np.clip(
            goal_pose[0],
            self._target_bounds[self._target_sampling_strategy]["x_min"],
            self._target_bounds[self._target_sampling_strategy]["x_max"],
        )
        goal_pose[1] = np.clip(
            goal_pose[1],
            self._target_bounds[self._target_sampling_strategy]["y_min"],
            self._target_bounds[self._target_sampling_strategy]["y_max"],
        )
        goal_pose[2] = np.clip(
            goal_pose[2],
            self._target_bounds[self._target_sampling_strategy]["z_min"],
            self._target_bounds[self._target_sampling_strategy]["z_max"],
        )

        # Return goal
        return goal_pose

    def _clip_init_pose(self, init_pose):
        """Limit the possible initial end effector (EE) and Robot joint positions to
        a certain range.

        Parameters
        ----------
        init_pose : dict
            A dictionary containing the init pose values for each of the Robot or
            end effector joints.
        """

        # Clip goal
        if hasattr(self, "init_pose_bounds"):
            init_pose_clipped = {}
            for key, val in init_pose.items():
                try:
                    init_pose_clipped[key] = np.clip(
                        val,
                        self._init_pose_bounds[key + "_min"],
                        self._init_pose_bounds[key + "_max"],
                    )
                except KeyError:
                    init_pose_clipped[key] = val
        else:
            rospy.logwarn(
                "Init pose could not be clipped since no 'init_pose_bounds' were given."
            )
            init_pose_clipped = init_pose

        # Return goal
        return init_pose_clipped

    def _get_controlled_joints(self):
        """Get the joints that can be controlled when using the current Panda arm and
        hand control types.

        Returns
        -------
        dict
            Arm and Hand joints that are available for control.
        """

        # Retrieve all the joints that can be controlled by the control types
        controlled_joints = {}
        resp_arm = self._moveit_get_controlled_joints_client(
            GetControlledJointsRequest(control_type=self._robot_arm_control_type)
        )
        resp_hand = self._moveit_get_controlled_joints_client(
            GetControlledJointsRequest(control_type=self._robot_hand_control_type)
        )
        controlled_joints["arm"] = (
            resp_arm.controlled_joints_arm
            if resp_arm.success
            else self._panda_joints["arm"]
        )
        controlled_joints["hand"] = (
            resp_hand.controlled_joints_hand
            if resp_hand.success
            else self._panda_joints["hand"]
        )
        controlled_joints["both"] = (
            flatten_list([controlled_joints["arm"], controlled_joints["hand"]])
            if self.joint_states.name[0] in controlled_joints["arm"]
            else flatten_list([controlled_joints["hand"], controlled_joints["arm"]])
        )

        # Return currently controlled joints
        return controlled_joints

    def _validate_action_space_size(self):
        """Checks if the action space size 'n_actions' is valid and adjust it if this
        is not the case.
        """

        # Calculate the maximum action space size
        if self._robot_arm_control_type == "ee_control":

            # Retrieve max action space and create action space description string
            if (
                self._robot_hand_control_type in POSITION_CONTROL_TYPES
            ):  # Hand position control
                max_action_space = 9 if not self._use_gripper_width else 8
                action_space_description = (
                    "EE position(x,y,z), EE-orientation(x,y,z,w), %s"
                    % (
                        "panda_finger_joint1 position, panda_finger_joint2 position"
                        if not self._use_gripper_width
                        else "gripper_width"
                    )
                )
            else:  # Other hand control types
                max_action_space = 9
                action_space_description = (
                    "EE position(x,y,z), EE-orientation(x,y,z,w), panda_finger_joint1 "
                    "effort, panda_finger_joint2 effort"
                )
        else:  # Other control types

            # Retrieve max action space
            if self._robot_hand_control_type in POSITION_CONTROL_TYPES:
                max_action_space = (
                    len(self.joint_states.name)
                    if not self._use_gripper_width
                    else len(self.joint_states.name) - 1
                )
                action_space_description = (
                    (
                        " position, ".join(
                            map(
                                str,
                                [
                                    item
                                    for item in self.joint_states.name
                                    if item
                                    not in [
                                        "panda_finger_joint1",
                                        "panda_finger_joint2",
                                    ]
                                ],
                            )
                        )
                        + " position, gripper_width"
                        if self._use_gripper_width
                        else " position, ".join(map(str, self.joint_states.name))
                        + " position"
                    )
                    if self._use_gripper_width
                    else str(self.joint_states.name)[1:-1].replace("'", "")
                )
            else:
                max_action_space = len(self.joint_states.name)
                action_space_description = (
                    str(self.joint_states.name)[1:-1]
                    .replace("'", "")
                    .replace(",", " effort,")
                    + " effort,"
                    + ("panda_finger_joint1 effort, " "panda_finger_joint2 effort")
                )

        # Adjust n_actions based on the action_space_joints
        if not hasattr(self, "n_actions") and not self._action_space_joints:
            self._n_actions = max_action_space  # Use max action space
        elif not hasattr(
            self, "n_actions"
        ):  # If only action space joints were supplied
            self._n_actions = len(self._action_space_joints)  # Use action space joints
        else:  # If both were supplied

            # Check if action space size 'n_actions' is greater than 1 and equal to the
            # size of the 'action_space_joints' argument.
            if self._n_actions <= 0:
                if len(self._action_space_joints) > 0:
                    rospy.logwarn(
                        "Action space size 'n_actions' can not be smaller than 1. The "
                        "size of the 'action_space_joints' argument (%s) will be used "
                        "instead." % len(self._action_space_joints)
                    )
                    self._n_actions = len(self._action_space_joints)
                else:
                    rospy.logerr(
                        "Shutting down '%s' since the action space size 'n_actions' "
                        "can not be smaller than 1." % rospy.get_name()
                    )
                    sys.exit(0)
            else:

                # Verify whether 'action_space_joints' is equal to 'n_actions' and
                # adjust 'n_actions' when this if this is not the case.
                if self._action_space_joints:  # If action_space_joints were given
                    if len(self._action_space_joints) != self._n_actions:
                        rospy.logwarn(
                            "The length of the 'action_space_joints' argument (%s) is "
                            "not equal to the requested action space size 'n_actions' "
                            "(%s). As a result the action space size 'n_actions' was "
                            "adjusted to the size of the 'action_space_joints' "
                            "argument (%s)."
                            % (
                                len(self._action_space_joints),
                                self._n_actions,
                                len(self._action_space_joints),
                            )
                        )
                        self._n_actions = len(self._action_space_joints)

        # If actionspace is to big throw warning and adjust action size
        if self._n_actions > max_action_space:

            # Log warning message
            rospy.logwarn(
                "An action space of size %s was specified while the maximum size "
                "of the action space while using '%s' for the arm and '%s' "
                "for the hand is %s %s([%s]). Because of this an action space of "
                "%s will be used during training."
                % (
                    self._n_actions,
                    self._robot_arm_control_type,
                    self._robot_hand_control_type,
                    max_action_space,
                    "when 'gripper_width' is used " if self._use_gripper_width else "",
                    action_space_description,
                    max_action_space,
                )
            )

            # Set actionspace to max_actionspace
            self._n_actions = max_action_space

    def _process_input_arguments(
        self,
        gripper_extra_height,
        block_gripper,
        has_object,
        target_in_the_air,
        target_sampling_strategy,
        target_offset,
        target_bounds,
        distance_threshold,
        init_pose,
        init_pose_bounds,
        init_obj_pose,
        obj_bounds,
        reward_type,
        robot_arm_control_type,
        robot_hand_control_type,
        n_actions,
        use_gripper_width,
        action_space_joints,
    ):
        """Function used for processing the constructor input arguments. It validates
        whether the input arguments have the right type, value and/or contain the right
        keys. If this is the case they get added as class attributes otherwise an error
        is thrown.

        Parameters
        ----------
        reward_type : str
            The reward type, i.e. sparse or dense.
        distance_threshold : float
            The threshold after which a goal is considered achieved.
        has_object : bool
            Whether or not the environment has an object.
        block_gripper : bool
            Whether or not the gripper is blocked (i.e. not movable) or not, by default
            None.
        target_in_the_air : bool
            Whether or not the target should be in the air above the table or on the
            table surface.
        gripper_extra_height : float
            Additional height above the table when positioning the gripper.
        target_offset : dict
            A dictionary in which the offset of the target is defined i.e. {x,y,z}, by
            default None.
        target_bounds : dict
            A dictionary with the bounds from which the target is sampled i.e.
            {x_min, y_min, z_min, x_max, y_max, x_max}.
        target_sampling_strategy : str
            Whether the target bounds from which we sample the target goal position are
            relative to the global frame 'global' or relative to the current
            end-effector pose 'local'.
        init_pose : dict
            A dictionary of names and values that define the initial configuration i.e.
            {x, y, z, rx, ry, rz, rw, panda_finger_joint1, panda_fingerjoint_2}, by
            default None.
        init_pose_bounds : dict
            A dictionary with the bounds from which the initial robot pose is sampled
            i.e. {x_min, y_min, z_min, x_max, y_max, x_max}.
        init_obj_pose : dict
            A dictionary that contains the initial object pose i.e.
            {x, y, z, rx, ry, rz, rw}. The object will be spawned
            relative to this pose in a region defined by the obj_bounds.
        obj_bounds : dict
            A dictionary in which the bounds for sampling the object
            positions is defined {x_min, y_min, x_max, y_max}. These
            bounds are relative to the init_obj_pose.
        n_actions : int
            The size of the action space you want to use. When the 'action_space_joints'
            variable is supplied this variable is ignored and the length of the
            controlled joints variable is used as the action space size, by default
            None.
        use_gripper_width : bool
            Whether you want to use the gripper_width instead of the individual panda
            finger joint commands during the training. Consequently,
            using the gripper width reduces the action space by 1.
        action_space_joints : list
            A list containing the joints which you want to use in the action space.
            If this variable is supplied the length of the action space will be set
            to be equal to the length of the 'action_space_joints' list.
        robot_arm_control_type : str
            The type of control you want to use for the robot arm. Options are
            'joint_trajectory_control', 'joint_position_control', 'joint_effort_control'
            'joint_group_position_control', 'joint_group_effort_control' or
            'ee_control'.
        robot_hand_control_type : str
            The type of control you want to use for the robot hand. Options are
            'joint_trajectory_control', 'joint_position_control', 'joint_effort_control'
            'joint_group_position_control', 'joint_group_effort_control' or
            'ee_control'.
        """

        # Overload configuration with input argument if supplied
        if gripper_extra_height:
            self._gripper_extra_height = gripper_extra_height
        if block_gripper is not None:
            self._block_gripper = block_gripper
        if has_object is not None:
            self._has_object = has_object
        if target_in_the_air is not None:
            self._target_in_the_air = target_in_the_air
        if target_sampling_strategy:
            self._target_sampling_strategy = target_sampling_strategy.lower()

            # Validate target_sampling strategy
            # NOTE: Placed here since target bounds variable depends on it
            valid_types = (str,)
            valid_values = TARGET_SAMPLING_STRATEGIES
            retval, depth, invalid_types = has_invalid_type(
                self._target_sampling_strategy, variable_types=valid_types
            )
            if retval:  # Validate type
                arg_type_error(
                    "target_sampling_strategy", depth, invalid_types, valid_types,
                )
            retval, invalid_values = has_invalid_value(
                self._target_sampling_strategy, valid_values=valid_values
            )
            if retval:  # Validate values
                arg_value_error(
                    "target_sampling_strategy",
                    invalid_values=invalid_values,
                    valid_values=valid_values,
                )
        if target_offset:

            # If list convert to dictionary
            if isinstance(target_offset, list):
                self._target_offset = {
                    "x": target_offset[0],
                    "y": target_offset[1],
                    "z": target_offset[2],
                }
        if target_bounds:
            self._target_bounds[self._target_sampling_strategy] = target_bounds
        if distance_threshold:
            self._distance_threshold = distance_threshold
        if init_pose:
            self._init_pose = init_pose
        if init_pose_bounds:
            self._init_pose_bounds = init_pose_bounds
        if init_obj_pose:
            self._init_obj_pose = init_obj_pose
        if obj_bounds:
            self._obj_bounds = obj_bounds
        if reward_type:
            self._reward_type = reward_type.lower()
        if robot_arm_control_type:
            self._robot_arm_control_type = robot_arm_control_type.lower()
        if robot_hand_control_type:
            self._robot_hand_control_type = robot_hand_control_type.lower()
        if n_actions:
            self._n_actions = n_actions
        if use_gripper_width is not None:
            self._use_gripper_width = use_gripper_width
        if action_space_joints:
            self._action_space_joints = action_space_joints

            # Change use_gripper_width based on action_space_joints
            if not all(
                [
                    item
                    in ["panda_finger_joint1", "panda_finger_joint2", "gripper_width"]
                    for item in action_space_joints
                ]
            ):  # If NOT both finger joints and 'gripper_with' are given
                if any(
                    [
                        item in ["panda_finger_joint1", "panda_finger_joint2"]
                        for item in action_space_joints
                    ]
                ):  # If contains finger joints
                    rospy.logwarn(
                        "'use_gripper_width' argument set to False since the "
                        "'action_space_joints' argument contains finger joints instead "
                        "of 'gripper_width'."
                    )
                    self._use_gripper_width = False
                elif (
                    "gripper_width" in action_space_joints
                ):  # If contains gripper_width
                    rospy.logwarn(
                        "'use_gripper_width' argument set to True since the "
                        "'action_space_joints' argument contains 'gripper_with' "
                        "instead of finger joints."
                    )
                    self._use_gripper_width = True
        else:
            self._action_space_joints = []  # Initialize as list

        # Validate input arguments
        self._validate_input_args()

        # Convert init pose and init pose bounds dictionaries into the right format
        self._init_obj_pose = pose_dict_2_pose_msg(self._init_obj_pose)
        self._init_pose = translate_gripper_width_2_finger_joint_commands(
            self._init_pose
        )
        if hasattr(self, "init_pose_bounds"):
            self._init_pose_bounds = translate_gripper_width_2_finger_joint_commands(
                self._init_pose_bounds
            )

    def _validate_action_space_joints(self):
        """Checks whether the joints in the 'action_space_joints' arguments are valid. If
        this is not the case a ROS error will be thrown and the node will be shutdown.
        """

        # Validate if the number of action_space_joints is equal to the action space
        if self._n_actions != len(self._action_space_joints):
            rospy.logerr(
                "Shutting down '%s' since the action space size 'n_actions' (%s) is "
                "unequal to the number of joints that was specified in the "
                "'action_space_joints' argument (%s). Please only supply one of these "
                "arguments or make sure that their size is equal."
                % (
                    rospy.get_name(),
                    len(self._n_actions),
                    len(self._action_space_joints),
                )
            )
            sys.exit(0)

        # Validate if the joints in the action_space_joints list exist
        invalid_joints = []
        for joint in self._action_space_joints:

            # Check if joint_name is vallid based on the control type
            if self._robot_arm_control_type == "ee_control":  # arm end-effector control
                if (
                    self._robot_hand_control_type in POSITION_CONTROL_TYPES
                ):  # Hand position control
                    if self._use_gripper_width:  # If gripper_width is used
                        valid_joints = [
                            "x",
                            "y",
                            "z",
                            "rx",
                            "ry",
                            "rz",
                            "rw",
                            "gripper_width",
                        ]
                        if joint not in flatten_list(valid_joints):
                            invalid_joints.append(joint)
                    else:
                        valid_joints = [
                            "x",
                            "y",
                            "z",
                            "rx",
                            "ry",
                            "rz",
                            "rw",
                            "panda_finger_joint1",
                            "panda_finger_joint2",
                        ]
                        if joint not in flatten_list(valid_joints):
                            invalid_joints.append(joint)
                else:  # All other hand control types
                    valid_joints = [
                        "x",
                        "y",
                        "z",
                        "rx",
                        "ry",
                        "rz",
                        "rw",
                        "panda_finger_joint1",
                        "panda_finger_joint2",
                    ]
                    if joint not in flatten_list(valid_joints):
                        invalid_joints.append(joint)
            else:  # All other arm control types
                if (
                    self._robot_hand_control_type in POSITION_CONTROL_TYPES
                ):  # Hand position control
                    if self._use_gripper_width:  # If gripper_width is used
                        valid_joints = [self.joint_states.name, "gripper_width"]
                        if joint not in flatten_list(valid_joints):
                            invalid_joints.append(joint)
                    else:
                        valid_joints = [
                            self.joint_states.name,
                            "panda_finger_joint1",
                            "panda_finger_joint2",
                        ]
                        if joint not in flatten_list(valid_joints):
                            invalid_joints.append(joint)
                else:
                    valid_joints = [
                        self.joint_states.name,
                        "panda_finger_joint1",
                        "panda_finger_joint2",
                    ]
                    if joint not in flatten_list(valid_joints):
                        invalid_joints.append(joint)

        # Throw error and shutdown node if invalid joint was found
        if invalid_joints:
            rospy.logerr(
                "Shutting down '%s' since the %s %s in the 'action_space_joints' "
                "%s when using '%s' for the arm and '%s' for the hand. Valid joints "
                "are: %s."
                % (
                    rospy.get_name(),
                    list_2_human_text(
                        ["'" + item + "'" for item in invalid_joints],
                        end_seperator="and",
                    ),
                    "joint that was specified"
                    if len(invalid_joints) == 1
                    else "joints that were specified",
                    "is not a valid" if len(invalid_joints) == 1 else "are not valid ",
                    self._robot_arm_control_type,
                    self._robot_hand_control_type,
                    str(flatten_list(valid_joints)),
                )
            )
            sys.exit(0)

    def _get_action_space_joints(self):
        """Retrieves the joints that are being controlled when we sample from the action
        space.

        Returns
        -------
        list
            Joints that are controlled.
        """

        # Retrieve controlled joints given the action space size and control_type
        if self._robot_arm_control_type == "ee_control":
            if (
                self._robot_hand_control_type in POSITION_CONTROL_TYPES
            ):  # If hand is not position controlled check if gripper_width is used
                if self._use_gripper_width:

                    # Replace gripper_width item with panda finger joints
                    action_space_joints = flatten_list(
                        [
                            ["x", "y", "z", "rx", "ry", "rz", "rw"][
                                0 : (self._n_actions - 1)
                            ],
                            "gripper_width",
                        ]
                    )
                else:
                    action_space_joints = flatten_list(
                        [
                            ["x", "y", "z", "rx", "ry", "rz", "rw"],
                            self._controlled_joints["hand"],
                        ]
                    )[0 : self._n_actions]
            else:  # If hand is not position controlled
                action_space_joints = flatten_list(
                    [
                        ["x", "y", "z", "rx", "ry", "rz", "rw"],
                        self._controlled_joints["hand"],
                    ]
                )[0 : self._n_actions]
        else:  # All other control types
            if (
                self._robot_hand_control_type in POSITION_CONTROL_TYPES
            ):  # If hand is not position controlled check if gripper_width is used
                if self._use_gripper_width:

                    # Replace gripper_width item with panda finger joints
                    action_space_joints = flatten_list(
                        [
                            "gripper_width",
                            self._controlled_joints["arm"][0 : (self._n_actions - 1)],
                        ]
                        if self._controlled_joints["both"][0]
                        in self._controlled_joints["hand"]
                        else [
                            self._controlled_joints["arm"][0 : (self._n_actions - 1)],
                            "gripper_width",
                        ]
                    )
                else:
                    action_space_joints = self._controlled_joints["both"][
                        0 : self._n_actions
                    ]
            else:  # If hand is not position controlled
                action_space_joints = self._controlled_joints["both"][
                    0 : self._n_actions
                ]

        # Return action space joints
        return action_space_joints

    def _create_action_space(self):
        """Create the action space based on the action space size and the action bounds.

        Returns
        -------
        gym.spaces.Box
            The gym action space.
        """

        # Retrieve action space bounds based on the chosen control_types and the given
        # action_space_joints

        # Get lower bounds
        arm_bounds_key = (
            "ee_pose"
            if self._robot_arm_control_type == "ee_control"
            else (
                "joint_efforts"
                if self._robot_arm_control_type
                in ["joint_effort_control", "joint_group_effort_control"]
                else "joint_positions"
            )
        )
        hand_bounds_key = (
            "joint_efforts"
            if self._robot_hand_control_type
            in ["joint_effort_control", "joint_group_effort_control"]
            else "joint_positions"
        )
        arm_action_bounds_low = {
            joint: val
            for joint, val in self._action_bounds[arm_bounds_key]["low"].items()
        }
        hand_action_bounds_low = {
            joint: val
            for joint, val in self._action_bounds[hand_bounds_key]["low"].items()
        }
        action_bounds_low = merge_two_dicts(
            arm_action_bounds_low, hand_action_bounds_low
        )
        action_bound_low_filtered = np.array(
            [
                val
                for key, val in action_bounds_low.items()
                if key in self._action_space_joints
            ]
        )

        # Get upper bounds
        arm_action_bounds_high = {
            joint: val
            for joint, val in self._action_bounds[arm_bounds_key]["high"].items()
        }
        hand_action_bounds_high = {
            joint: val
            for joint, val in self._action_bounds[hand_bounds_key]["high"].items()
        }
        action_bounds_high = merge_two_dicts(
            arm_action_bounds_high, hand_action_bounds_high
        )
        action_bound_high_filtered = np.array(
            [
                val
                for key, val in action_bounds_high.items()
                if key in self._action_space_joints
            ]
        )

        # Create action space based on action space size and bounds
        return spaces.Box(
            action_bound_low_filtered,
            action_bound_high_filtered,
            shape=(self._n_actions,),
            dtype="float32",
        )

    def _validate_input_args(self):
        """Checks wether the input arguments are valid. If this is not the case a ROS error
        will be thrown and the node will be shutdown.
        """

        # Gripper_extra_height
        valid_types = (float, int)
        retval, depth, invalid_types = has_invalid_type(
            self._gripper_extra_height, variable_types=valid_types
        )
        if retval:  # Validate type
            arg_type_error(
                "gripper_extra_height", depth, invalid_types, valid_types,
            )

        # Block_gripper
        valid_types = (bool,)
        retval, depth, invalid_types = has_invalid_type(
            self._block_gripper, variable_types=valid_types
        )
        if retval:  # Validate type
            arg_type_error(
                "block_gripper", depth, invalid_types, valid_types,
            )

        # Has_object
        valid_types = (bool,)
        retval, depth, invalid_types = has_invalid_type(
            self._has_object, variable_types=valid_types
        )
        if retval:  # Validate type
            arg_type_error(
                "has_object", depth, invalid_types, valid_types,
            )

        # Target in the air
        valid_types = (bool,)
        retval, depth, invalid_types = has_invalid_type(
            self._target_in_the_air, variable_types=valid_types
        )
        if retval:  # Validate type
            arg_type_error(
                "target_in_the_air", depth, invalid_types, valid_types,
            )

        # Target offset
        valid_types = dict
        valid_items_types = (float, int)
        retval, depth, invalid_types = has_invalid_type(
            self._target_offset, variable_types=valid_types,
        )
        if retval:  # Validate type
            arg_type_error(
                "target_offset", depth, invalid_types, valid_types,
            )
        retval, missing_keys, extra_keys = contains_keys(
            self._target_offset, required_keys=["x", "y", "z"], exclusive=True,
        )
        if not retval:  # Validate keys
            arg_keys_error(
                "target_offset", missing_keys=missing_keys, extra_keys=extra_keys,
            )

        # Target sampling strategy
        valid_types = (str,)
        valid_values = GOAL_SAMPLING_STRATEGIES
        retval, depth, invalid_types = has_invalid_type(
            self._target_sampling_strategy, variable_types=valid_types
        )
        if retval:  # Validate type
            arg_type_error(
                "target_sampling_strategy", depth, invalid_types, valid_types,
            )
        retval, invalid_values = has_invalid_value(
            self._target_sampling_strategy, valid_values=valid_values
        )
        if retval:  # Validate values
            arg_value_error(
                "target_sampling_strategy",
                invalid_values=invalid_values,
                valid_values=valid_values,
            )

        # Target bounds
        valid_types = (dict,)
        valid_items_types = (float, int)
        retval, depth, invalid_types = has_invalid_type(
            self._target_bounds[self._target_sampling_strategy],
            variable_types=valid_types,
        )
        if retval:  # Validate type
            arg_type_error(
                "target_bounds", depth, invalid_types, valid_types,
            )
        retval, missing_keys, extra_keys = contains_keys(
            self._target_bounds[self._target_sampling_strategy],
            required_keys=["x_min", "y_min", "z_min", "x_max", "y_max", "z_max"],
            exclusive=True,
        )
        if not retval:  # Validate keys
            arg_keys_error(
                "target_bounds", missing_keys=missing_keys, extra_keys=extra_keys,
            )

        # Distance threshold
        valid_types = (float, int)
        retval, depth, invalid_types = has_invalid_type(
            self._distance_threshold, variable_types=valid_types
        )
        if retval:  # Validate type
            arg_type_error(
                "distance_threshold", depth, invalid_types, valid_types,
            )

        # Init pose
        valid_types = (dict,)
        valid_items_types = (float, int)
        required_keys = [
            "x",
            "y",
            "z",
            "rx",
            "ry",
            "rz",
            "rw",
            ["gripper_width", "panda_finger_joint1"],
            ["gripper_width", "panda_finger_joint2"],
        ]
        retval, depth, invalid_types = has_invalid_type(
            self._init_pose, variable_types=valid_types, items_types=valid_items_types
        )
        if retval:  # Validate type
            arg_type_error(
                "init_pose", depth, invalid_types, valid_types,
            )
        retval, missing_keys, extra_keys = contains_keys(
            self._init_pose, required_keys=required_keys, exclusive=True,
        )
        if not retval:  # Validate keys
            arg_keys_error(
                "init_pose", missing_keys=missing_keys, extra_keys=extra_keys,
            )

        # Init pose bounds
        if hasattr(self, "init_pose_bounds"):  # If init_pose_bounds were supplied
            valid_types = (dict,)
            valid_items_types = (float, int)
            required_keys = [
                "x_min",
                "y_min",
                "z_min",
                "x_max",
                "y_max",
                "z_max",
                ["gripper_width_min", "panda_finger_joint1_min"],
                ["gripper_width_min", "panda_finger_joint2_min"],
                ["gripper_width_max", "panda_finger_joint1_max"],
                ["gripper_width_max", "panda_finger_joint2_max"],
            ]
            retval, depth, invalid_types = has_invalid_type(
                self._init_pose_bounds,
                variable_types=valid_types,
                items_types=valid_items_types,
            )
            if retval:  # Validate type
                arg_type_error(
                    "init_pose_bounds", depth, invalid_types, valid_types,
                )
            retval, missing_keys, extra_keys = contains_keys(
                self._init_pose_bounds, required_keys=required_keys, exclusive=True,
            )
            if not retval:  # Validate keys
                arg_keys_error(
                    "init_pose_bounds",
                    missing_keys=missing_keys,
                    extra_keys=extra_keys,
                )

        # Init obj pose
        valid_types = (dict,)
        valid_items_types = (float, int)
        required_keys = ["x", "y", "z", "rx", "ry", "rz", "rw"]
        retval, depth, invalid_types = has_invalid_type(
            self._init_obj_pose,
            variable_types=valid_types,
            items_types=valid_items_types,
        )
        if retval:  # Validate type
            arg_type_error(
                "init_obj_pose", depth, invalid_types, valid_types,
            )
        retval, missing_keys, extra_keys = contains_keys(
            self._init_obj_pose, required_keys=required_keys, exclusive=True,
        )
        if not retval:  # Validate keys
            arg_keys_error(
                "init_obj_pose", missing_keys=missing_keys, extra_keys=extra_keys,
            )

        # Object bounds
        valid_types = (dict,)
        valid_items_types = (float, int)
        required_keys = ["x_min", "y_min", "x_max", "y_max"]
        retval, depth, invalid_types = has_invalid_type(
            self._obj_bounds, variable_types=valid_types, items_types=valid_items_types
        )
        if retval:  # Validate type
            arg_type_error(
                "obj_bounds", depth, invalid_types, valid_types,
            )
        retval, missing_keys, extra_keys = contains_keys(
            self._obj_bounds, required_keys=required_keys, exclusive=True,
        )
        if not retval:  # Validate keys
            arg_keys_error(
                "obj_bounds", missing_keys=missing_keys, extra_keys=extra_keys,
            )

        # Reward type
        valid_types = (str,)
        valid_values = REWARD_TYPES
        retval, depth, invalid_types = has_invalid_type(
            self._reward_type, variable_types=valid_types
        )
        if retval:  # Validate type
            arg_type_error(
                "reward_type", depth, invalid_types, valid_types,
            )
        retval, invalid_values = has_invalid_value(
            self._reward_type, valid_values=valid_values
        )
        if retval:  # Validate values
            arg_value_error(
                "reward_type", invalid_values=invalid_values, valid_values=valid_values,
            )

        # Robot arm control type
        valid_types = (str,)
        valid_values = self._robot_control_types["arm"]
        retval, depth, invalid_types = has_invalid_type(
            self._robot_arm_control_type, variable_types=valid_types
        )
        if retval:  # Validate type
            arg_type_error(
                "robot_arm_control_type", depth, invalid_types, valid_types,
            )
        retval, invalid_values = has_invalid_value(
            self._robot_arm_control_type, valid_values=valid_values
        )
        if retval:  # Validate values
            arg_value_error(
                "robot_arm_control_type",
                invalid_values=invalid_values,
                valid_values=valid_values,
            )

        # Robot hand control type
        valid_types = (str,)
        valid_values = self._robot_control_types["hand"]
        retval, depth, invalid_types = has_invalid_type(
            self._robot_hand_control_type, variable_types=valid_types
        )
        if retval:  # Validate type
            arg_type_error(
                "robot_hand_control_type", depth, invalid_types, valid_types,
            )
        retval, invalid_values = has_invalid_value(
            self._robot_hand_control_type, valid_values=valid_values
        )
        if retval:  # Validate values
            arg_value_error(
                "robot_hand_control_type",
                invalid_values=invalid_values,
                valid_values=valid_values,
            )

        # Robot n actions
        if hasattr(self, "n_actions"):
            valid_types = (int,)
            retval, depth, invalid_types = has_invalid_type(
                self._n_actions, variable_types=valid_types
            )
            if retval:  # Validate type
                arg_type_error(
                    "n_actions", depth, invalid_types, valid_types,
                )

        # Action space joints
        # NOTE: The joint names in the action_Space_joints variable are validated at
        # the end of the constructor
        valid_types = (list,)
        retval, depth, invalid_types = has_invalid_type(
            self._action_space_joints, variable_types=valid_types
        )
        if retval:  # Validate type
            arg_type_error(
                "action_space_joints", depth, invalid_types, valid_types,
            )

        # Use gripper width
        valid_types = (bool,)
        retval, depth, invalid_types = has_invalid_type(
            self._use_gripper_width, variable_types=valid_types
        )
        if retval:  # Validate type
            arg_type_error(
                "use_gripper_width", depth, invalid_types, valid_types,
            )<|MERGE_RESOLUTION|>--- conflicted
+++ resolved
@@ -74,11 +74,6 @@
 # TODO: Check ee pose not set warning when using panda_training scripts
 # TODO: Clean up panda_training scripts
 # TODO: ADD log to file in panda_training scripts
-<<<<<<< HEAD
-=======
-# TODO: use_grippe_width warning only one time
-# TODO: is_done always returns true?
->>>>>>> 61604293
 
 # Script Parameters
 DIRNAME = os.path.dirname(__file__)
